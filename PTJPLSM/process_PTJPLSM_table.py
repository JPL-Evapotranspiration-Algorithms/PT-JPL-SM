"""
Module: process_PTJPLSM_table.py

This module provides a function to process input data for the PT-JPL-SM (Priestley-Taylor Jet Propulsion Laboratory Soil Moisture) model.
It prepares the required variables from a pandas DataFrame, handles missing or alternative column names, computes derived variables as needed, and runs the PTJPLSM model to generate output variables, which are appended to the input DataFrame.
"""
import logging

import numpy as np
import rasters as rt
from rasters import MultiPoint, WGS84

from dateutil import parser
from pandas import DataFrame

from SEBAL_soil_heat_flux import calculate_SEBAL_soil_heat_flux

from PTJPL import load_Topt
from PTJPL import load_fAPARmax

from .model import PTJPLSM

logger = logging.getLogger(__name__)

# FIXME include additional inputs required by PT-JPL-SM that were not required by PT-JPL


def process_PTJPLSM_table(input_df: DataFrame) -> DataFrame:
    """
    Processes an input DataFrame to prepare all required variables for the PT-JPL-SM model,
    runs the model, and returns a DataFrame with the model outputs appended as new columns.

    Args:
        input_df (DataFrame): Input data containing all necessary columns for PT-JPL-SM.

    Returns:
        DataFrame: The input DataFrame with PT-JPL-SM model outputs added as columns.
    """
    # Extract and typecast surface temperature (ST_C) and NDVI
    ST_C = np.array(input_df.ST_C).astype(np.float64)
    NDVI = np.array(input_df.NDVI).astype(np.float64)

    # Mask NDVI values below threshold (0.06) as NaN
    NDVI = np.where(NDVI > 0.06, NDVI, np.nan).astype(np.float64)

    # Extract and typecast albedo
    albedo = np.array(input_df.albedo).astype(np.float64)
    
    # Handle air temperature column name differences (Ta_C or Ta)
    if "Ta_C" in input_df:
        Ta_C = np.array(input_df.Ta_C).astype(np.float64)
    elif "Ta" in input_df:
        Ta_C = np.array(input_df.Ta).astype(np.float64)
    else:
        raise KeyError("Input DataFrame must contain either 'Ta_C' or 'Ta' column.")

    # Extract and typecast relative humidity, soil moisture, net radiation, Topt, and fAPARmax
    RH = np.array(input_df.RH).astype(np.float64)
    soil_moisture = np.array(input_df.SM).astype(np.float64)
    Rn_Wm2 = np.array(input_df.Rn).astype(np.float64)
    Topt = np.array(input_df.Topt).astype(np.float64)
    fAPARmax = np.array(input_df.fAPARmax).astype(np.float64)

    # Mask fAPARmax values of zero as NaN
    fAPARmax = np.where(fAPARmax == 0, np.nan, fAPARmax).astype(np.float64)

    # Soil heat flux (G): use provided column if available, otherwise calculate using SEBAL method
    if "G" in input_df:
        G = np.array(input_df.G).astype(np.float64)
    else:
        G = calculate_SEBAL_soil_heat_flux(
            Rn=Rn_Wm2,
            ST_C=ST_C,
            NDVI=NDVI,
            albedo=albedo
        ).astype(np.float64)

    # Extract latitude and longitude, and create a geometry object for spatial context
    lat = np.array(input_df.lat).astype(np.float64)
    lon = np.array(input_df.lon).astype(np.float64)
<<<<<<< HEAD
=======
    # geometry = CoordinateArray(x=lon, y=lat, crs=WGS84)
>>>>>>> c01250bc
    geometry = MultiPoint(x=lon, y=lat, crs=WGS84)
    
    # Run the PTJPLSM model with all required inputs
    results = PTJPLSM(
        geometry=geometry,
        NDVI=NDVI,
        Ta_C=Ta_C,
        RH=RH,
        soil_moisture=soil_moisture,
        Rn_Wm2=Rn_Wm2,
        Topt=Topt,
        fAPARmax=fAPARmax,
        G=G
    )

    # Copy the input DataFrame to avoid modifying the original
    output_df = input_df.copy()

    # Append each model output as a new column in the DataFrame
    for key, value in results.items():
        output_df[key] = value

    return output_df<|MERGE_RESOLUTION|>--- conflicted
+++ resolved
@@ -78,10 +78,6 @@
     # Extract latitude and longitude, and create a geometry object for spatial context
     lat = np.array(input_df.lat).astype(np.float64)
     lon = np.array(input_df.lon).astype(np.float64)
-<<<<<<< HEAD
-=======
-    # geometry = CoordinateArray(x=lon, y=lat, crs=WGS84)
->>>>>>> c01250bc
     geometry = MultiPoint(x=lon, y=lat, crs=WGS84)
     
     # Run the PTJPLSM model with all required inputs
